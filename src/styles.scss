--- conflicted
+++ resolved
@@ -3,20 +3,10 @@
 @import "./styles/mixins.scss";
 
 * {
-<<<<<<< HEAD
   margin: 0;
   box-sizing: border-box;
   scroll-behavior: smooth;
   font-family: "Inter", Arial, Helvetica, sans-serif;
-=======
-    margin: 0;
-    box-sizing: border-box;
-    scroll-behavior: smooth;
-    font-family: 'Inter', Arial, Helvetica, sans-serif;
-    color: $black;
-    background-color: $cream_white;
->>>>>>> 519a7bb6
-
   // outline: 2px solid lime;
   // background: hsl(0 100% 50% / 0.1);
 }
