<section class="content_max">
<<<<<<< HEAD
    
=======
    <h1> Hallo Welt!</h1>
    <h2>Guten Tag :)</h2>
    
    <h3>Das wünsche ich Dir auch!</h3>
    
    
    <h3>Normann Test!</h3>
    
    <p>Martin Test</p>
    <!-- <app-help></app-help> -->
>>>>>>> 6dd35245
    <app-main></app-main>
    
    <router-outlet></router-outlet>
</section><|MERGE_RESOLUTION|>--- conflicted
+++ resolved
@@ -1,7 +1,5 @@
 <section class="content_max">
-<<<<<<< HEAD
     
-=======
     <h1> Hallo Welt!</h1>
     <h2>Guten Tag :)</h2>
     
@@ -12,7 +10,6 @@
     
     <p>Martin Test</p>
     <!-- <app-help></app-help> -->
->>>>>>> 6dd35245
     <app-main></app-main>
     
     <router-outlet></router-outlet>
