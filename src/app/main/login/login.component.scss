--- conflicted
+++ resolved
@@ -1,12 +1,32 @@
 @import "./../../../styles.scss";
 
 section {
-<<<<<<< HEAD
-    @include dFlex($jc: space-between, $g: 32px);
+    @include dFlex($jc: space-between, $g: 50px);
     flex-direction: column;
     height: 100vh;
     position: relative;
-
+    opacity: 0;
+    transition: opacity 1s ease-in-out;
+
+    &.page-loaded {
+        opacity: 1;
+    }
+
+    .animated-logo {
+        position: absolute;
+        width: 10vh;
+        top: 50%;
+        left: 50%;
+        transform: translate(-50%, -50%) scale(3);
+        transition: all 1s ease-in-out;
+        z-index: 100;
+
+        &.logo-final-position {
+            top: 4rem;
+            left: 4rem;
+            transform: translate(0%, 0%) scale(1);
+        }
+    }
 }
 
 .header-section {
@@ -15,156 +35,66 @@
     padding-left: 20px;
     padding-right: 20px;
     width: 100%;
+    @include dFlex($jc: space-between, $ai: flex-start);
+    padding-top: 50px;
+    padding-left: 50px;
+    padding-right: 50px;
+    width: 100%;
 
     .logo {
         width: 64px;
         height: 78.03px;
     }
-=======
-  @include dFlex($jc: space-between, $g: 50px);
-  flex-direction: column;
-  height: 100vh;
-  position: relative;
-  opacity: 0;
-  transition: opacity 1s ease-in-out;
-
-  &.page-loaded {
-    opacity: 1;
-  }
-
-  .animated-logo {
-    position: absolute;
-    width: 10vh;
-    top: 50%;
-    left: 50%;
-    transform: translate(-50%, -50%) scale(3);
-    transition: all 1s ease-in-out;
-    z-index: 100;
-
-    &.logo-final-position {
-      top: 4rem;
-      left: 4rem;
-      transform: translate(0%, 0%) scale(1);
-    }
-  }
+
+    .logo {
+        width: 100px;
+        height: 122px;
+    }
 }
 
-.header-section {
-  @include dFlex($jc: space-between, $ai: flex-start);
-  padding-top: 50px;
-  padding-left: 50px;
-  padding-right: 50px;
-  width: 100%;
-
-  .logo {
-    width: 100px;
-    height: 122px;
-  }
->>>>>>> 30f92ad0
+.sign-up {
+    @include dFlex($jc: space-between, $g: 20px);
+
+    >p {
+        @include font($fs: 20px, $fw: 400);
+    }
+
+    >button {
+        padding: 15px 16px;
+        border: unset;
+        border-radius: 8px;
+        background-color: $dark_blue;
+        @include font($fs: 16px, $fw: 700);
+        color: $white;
+        cursor: pointer;
+    }
 }
 
-.sign-up {
-  @include dFlex($jc: space-between, $g: 20px);
-
-  > p {
-    @include font($fs: 20px, $fw: 400);
-  }
-
-  > button {
-    padding: 15px 16px;
-    border: unset;
-    border-radius: 8px;
-    background-color: $dark_blue;
-    @include font($fs: 16px, $fw: 700);
-    color: $white;
-    cursor: pointer;
-  }
-}
-
 .login-section {
-  @include dFlex($g: 30px);
-  flex-direction: column;
-  width: 93%;
-  height: 449px;
-  background-color: $white;
-  border: unset;
-  border-radius: 30px;
-  padding: 48px 115px;
-
-  > h1 {
-    @include font($fs: 47px, $fw: 700);
-  }
-
-  .border-blue {
-    width: 150px;
-    border-bottom: 3px solid $aqua;
-    border-radius: 3px;
-  }
-
-  form {
     @include dFlex($g: 30px);
     flex-direction: column;
-<<<<<<< HEAD
     width: 93%;
-    max-width: 652px;
-    // max-height: 475px;
+    height: 449px;
     background-color: $white;
-    box-shadow: 0px 0px 14px 3px rgba(0, 0, 0, 0.04);
     border: unset;
     border-radius: 30px;
-    padding: 32px 32px;
+    padding: 48px 115px;
 
     >h1 {
         @include font($fs: 47px, $fw: 700);
-        width: 139px;
-        height: 59px;
     }
 
     .border-blue {
-        width: 88px;
+        width: 150px;
         border-bottom: 3px solid $aqua;
         border-radius: 3px;
     }
-=======
-  }
-
-  .input-email,
-  .input-password {
-    @include dFlex($jc: space-between, $g: 10px);
-    width: 64.72vw;
-    max-width: 422px;
-    height: 48px;
-    border: 1px solid $light_gray;
-    border-radius: 10px;
-    padding: 12px 21px;
-    cursor: text;
-
-    > img {
-      width: 24px;
-      height: 24px;
-    }
-
-    > input {
-      // flex: 1;
-      width: 80%;
-      border: unset;
-      height: 24px;
-      @include font($fs: 20px, $fw: 400);
->>>>>>> 30f92ad0
-
-      &:focus {
-        border: unset;
-        outline: none;
-      }
-
-      &::placeholder {
-        @include font($fs: 20px, $fw: 400);
-        color: $light_gray;
-      }
-    }
-  }
-
-<<<<<<< HEAD
+
+    form {
+        @include dFlex($g: 30px);
+        flex-direction: column;
+    }
+
     .input-email,
     .input-password {
         @include dFlex($jc: space-between, $g: 10px);
@@ -174,34 +104,63 @@
         border: 1px solid $light_gray;
         border-radius: 10px;
         padding: 12px 21px;
-        
-
-        >input {
-            // flex: 1;
-            width: 80%;
-            border: unset;
-            height: 24px;
-            @include font($fs: 20px, $fw: 400);
+
+        .input-email,
+        .input-password {
+            @include dFlex($jc: space-between, $g: 10px);
+            width: 64.72vw;
+            max-width: 422px;
+            height: 48px;
+            border: 1px solid $light_gray;
+            border-radius: 10px;
+            padding: 12px 21px;
             cursor: text;
 
-            &:focus {
+            >img {
+                width: 24px;
+                height: 24px;
+            }
+
+            >input {
+                // flex: 1;
+                width: 80%;
                 border: unset;
-                outline: none;
+                height: 24px;
+                @include font($fs: 20px, $fw: 400);
+                cursor: text;
+
+                >input {
+                    // flex: 1;
+                    width: 80%;
+                    border: unset;
+                    height: 24px;
+                    @include font($fs: 20px, $fw: 400);
+
+                    &:focus {
+                        border: unset;
+                        outline: none;
+                    }
+
+                    &::placeholder {
+                        @include font($fs: 20px, $fw: 400);
+                        color: $light_gray;
+                    }
+                }
+
+                .visibility_off {
+                    cursor: pointer;
+                }
+
+                >img {
+                    width: 24px;
+                    height: 24px;
+                }
             }
 
             &::placeholder {
                 @include font($fs: 20px, $fw: 400);
                 color: $light_gray;
             }
-        }
-        
-        .visibility_off {
-            cursor: pointer;
-        }
-
-        >img {
-            width: 24px;
-            height: 24px;
         }
     }
 
@@ -210,174 +169,104 @@
         flex-direction: column;
         margin-top: 20px;
 
-        .btn-login,
-        .btn-guest-login {
-            @include dFlex();
-            @include font($fs: 21px, $fw: 700);
-            width: 180px;
-            height: 48px;
-            color: $white;
-            padding: 15px 24px;
-            border: unset;
-            border-radius: 8px;
-            background-color: $dark_blue;
-            cursor: pointer;
-        }
-
-        .btn-login {
-
-            &:hover {
-                background-color: $light_blue;
-                box-shadow: 0px 4px 4px rgba(0, 0, 0, 0.25);
-                border: unset;
-            }
-        }
-
-        .btn-guest-login {
-            color: $dark_blue;
-            background-color: $white;
-            border: 1px solid $dark_blue;
-
-            &:hover {
-                border-color: $light_blue;
-                box-shadow: 0px 4px 4px rgba(0, 0, 0, 0.25);
-                color: $light_blue;
-            }
-        }
-=======
-  .btn-section {
-    @include dFlex($g: 30px);
-    margin-top: 50px;
-
-    .btn-login,
-    .btn-guest-login {
-      @include dFlex();
-      @include font($fs: 21px, $fw: 700);
-      height: 48px;
-      color: $white;
-      padding: 15px 24px;
-      border: unset;
-      border-radius: 8px;
-      background-color: $dark_blue;
-      cursor: pointer;
-    }
-
-    .btn-login {
-      &:hover {
-        background-color: $light_blue;
-        box-shadow: 0px 4px 4px rgba(0, 0, 0, 0.25);
-        border: unset;
-      }
->>>>>>> 30f92ad0
-    }
-
-    .btn-guest-login {
-      color: $dark_blue;
-      background-color: $white;
-      border: 1px solid $dark_blue;
-
-      &:hover {
-        border-color: $light_blue;
-        box-shadow: 0px 4px 4px rgba(0, 0, 0, 0.25);
-        color: $light_blue;
-      }
-    }
-  }
-}
-
-.footer-section {
-<<<<<<< HEAD
-    @include dFlex($g: 40px);
-    padding-bottom: 50px;
-
-    >a {
-        @include font($fs: 16px, $fw: 400);
-        color: $gray;
-        cursor: pointer;
-
-        &:hover {
-            @include font($fs: 16px, $fw: 700);
-            color: $light_blue;
-        }
-    }
-=======
-  @include dFlex($g: 40px);
-  padding-bottom: 30px;
-
-  > a {
-    @include font($fs: 16px, $fw: 400);
-    color: $gray;
-    cursor: pointer;
-  }
->>>>>>> 30f92ad0
-}
-
-/*--------------------------------------------------   Desktop   --------------------------------------------------*/
-@media (min-width: 1024px) {
-<<<<<<< HEAD
-    .header-section {
-        @include dFlex($g: 50px);
-
-        .logo {
-            width: 100.03px;
-            height: 121.97px;
-            padding: 48px 115px;
-        }
-=======
-  .login-section {
-    width: 45.28vw;
-
-    > h1 {
-      @include font($fs: 61px, $fw: 700);
->>>>>>> 30f92ad0
-    }
-  }
-
-  .sign-up {
-    position: absolute;
-    top: 50px;
-    right: 50px;
-
-    > button {
-      &:hover {
-        background-color: $light_blue;
-        box-shadow: 0px 4px 4px rgba(0, 0, 0, 0.25);
-      }
-    }
-<<<<<<< HEAD
-
-    .login-section {
-        // width: 45.28vw;
-        width: 652px;
-        height: 449px;
-
-        >h1 {
-            @include dFlex();
-            @include font($fs: 61px, $fw: 700);
-            width: 100%;
-            height: 59px;
-        }
-
-        .border-blue {
-            width: 150px;
-        }
-
         .btn-section {
             @include dFlex($g: 30px);
-            flex-direction: row;
             margin-top: 50px;
 
             .btn-login,
             .btn-guest-login {
-                width: auto;
-            }
-        }
-    }
-
-
-
-
-=======
-  }
->>>>>>> 30f92ad0
+                @include dFlex();
+                @include font($fs: 21px, $fw: 700);
+                width: 180px;
+                height: 48px;
+                color: $white;
+                padding: 15px 24px;
+                border: unset;
+                border-radius: 8px;
+                background-color: $dark_blue;
+                cursor: pointer;
+            }
+
+            .btn-login,
+            .btn-guest-login {
+                @include dFlex();
+                @include font($fs: 21px, $fw: 700);
+                height: 48px;
+                color: $white;
+                padding: 15px 24px;
+                border: unset;
+                border-radius: 8px;
+                background-color: $dark_blue;
+                cursor: pointer;
+            }
+
+            .btn-login {
+                &:hover {
+                    background-color: $light_blue;
+                    box-shadow: 0px 4px 4px rgba(0, 0, 0, 0.25);
+                    border: unset;
+                }
+            }
+
+            .btn-guest-login {
+                color: $dark_blue;
+                background-color: $white;
+                border: 1px solid $dark_blue;
+
+                &:hover {
+                    border-color: $light_blue;
+                    box-shadow: 0px 4px 4px rgba(0, 0, 0, 0.25);
+                    color: $light_blue;
+                }
+            }
+        }
+    }
+
+    .footer-section {
+        @include dFlex($g: 40px);
+        padding-bottom: 50px;
+        @include dFlex($g: 40px);
+        padding-bottom: 30px;
+
+        >a {
+            @include font($fs: 16px, $fw: 400);
+            color: $gray;
+            cursor: pointer;
+
+            &:hover {
+                @include font($fs: 16px, $fw: 700);
+                color: $light_blue;
+            }
+        }
+
+        >a {
+            @include font($fs: 16px, $fw: 400);
+            color: $gray;
+            cursor: pointer;
+        }
+    }
+
+    /*--------------------------------------------------   Desktop   --------------------------------------------------*/
+    @media (min-width: 1024px) {
+        .login-section {
+            width: 45.28vw;
+
+            >h1 {
+                @include font($fs: 61px, $fw: 700);
+            }
+        }
+
+        .sign-up {
+            position: absolute;
+            top: 50px;
+            right: 50px;
+
+            >button {
+                &:hover {
+                    background-color: $light_blue;
+                    box-shadow: 0px 4px 4px rgba(0, 0, 0, 0.25);
+                }
+            }
+        }
+    }
 }