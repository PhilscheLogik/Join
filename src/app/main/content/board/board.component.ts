import { Component, inject } from '@angular/core';
import { SingleTaskComponent } from './single-task/single-task.component';
import { TaskServiceService } from '../../services/task-service.service';
import {
  CdkDragDrop,
  moveItemInArray,
  transferArrayItem,
  CdkDrag,
  CdkDropList,
} from '@angular/cdk/drag-drop';
import { Task } from '../../../interfaces/task';

@Component({
  selector: 'app-board',
  standalone: true,
  imports: [SingleTaskComponent, CdkDropList, CdkDrag],
  templateUrl: './board.component.html',
  styleUrl: './board.component.scss'
})
export class BoardComponent {
  
  taskService = inject(TaskServiceService);

<<<<<<< HEAD
  drop(event: CdkDragDrop<any[]>) {
=======
  // drop(event: CdkDragDrop<string[]>) {
  //   if (event.previousContainer === event.container) {
  //     moveItemInArray(event.container.data, event.previousIndex, event.currentIndex);
  //   } else {
  //     transferArrayItem(
  //       event.previousContainer.data,
  //       event.container.data,
  //       event.previousIndex,
  //       event.currentIndex,
  //     );
  //   }
  // }

  
  async drop(event: CdkDragDrop<Task[]>) {
>>>>>>> 138fadab
    if (event.previousContainer === event.container) {
      moveItemInArray(event.container.data, event.previousIndex, event.currentIndex);
      console.log(event.container.data, event.previousIndex, event.currentIndex);
    } else {
      const task: Task = event.previousContainer.data[event.previousIndex];
      const previousCategory = this.getCategoryFromContainer(event.previousContainer);
      const newCategory = this.getCategoryFromContainer(event.container);
  
      // Entferne die Aufgabe aus der vorherigen Kategorie in der Datenbank
      if(task.id) {
        await this.taskService.deleteTask(previousCategory, task.id);
      }
      console.log(task);
      
  
      // Füge die Aufgabe zur neuen Kategorie in der Datenbank hinzu
      await this.taskService.addTask(newCategory, task);
  
      // Aktualisiere die lokalen Arrays
      transferArrayItem(
        event.previousContainer.data,
        event.container.data,
        event.previousIndex,
        event.currentIndex,
      );

      console.log(
        event.previousContainer.data,
        event.container.data,
        event.previousIndex,
        event.currentIndex,
      );
    }
  }

  getCategoryFromContainer(container: CdkDropList): string {
    if (container.data === this.taskService.todoList) return 'todo';
    if (container.data === this.taskService.progressList) return 'inprogress';
    if (container.data === this.taskService.feedbackList) return 'feedback';
    if (container.data === this.taskService.doneList) return 'done';
    return '';
  }

  get() {
    console.log(this.taskService.todoList);
    console.log(this.taskService.progressList);
    console.log(this.taskService.feedbackList);
    console.log(this.taskService.doneList);
  }
}<|MERGE_RESOLUTION|>--- conflicted
+++ resolved
@@ -15,15 +15,11 @@
   standalone: true,
   imports: [SingleTaskComponent, CdkDropList, CdkDrag],
   templateUrl: './board.component.html',
-  styleUrl: './board.component.scss'
+  styleUrl: './board.component.scss',
 })
 export class BoardComponent {
-  
   taskService = inject(TaskServiceService);
 
-<<<<<<< HEAD
-  drop(event: CdkDragDrop<any[]>) {
-=======
   // drop(event: CdkDragDrop<string[]>) {
   //   if (event.previousContainer === event.container) {
   //     moveItemInArray(event.container.data, event.previousIndex, event.currentIndex);
@@ -37,41 +33,48 @@
   //   }
   // }
 
-  
   async drop(event: CdkDragDrop<Task[]>) {
->>>>>>> 138fadab
     if (event.previousContainer === event.container) {
-      moveItemInArray(event.container.data, event.previousIndex, event.currentIndex);
-      console.log(event.container.data, event.previousIndex, event.currentIndex);
+      moveItemInArray(
+        event.container.data,
+        event.previousIndex,
+        event.currentIndex
+      );
+      // console.log(event.container.data, event.previousIndex, event.currentIndex);
     } else {
       const task: Task = event.previousContainer.data[event.previousIndex];
-      const previousCategory = this.getCategoryFromContainer(event.previousContainer);
+      const previousCategory = this.getCategoryFromContainer(
+        event.previousContainer
+      );
       const newCategory = this.getCategoryFromContainer(event.container);
-  
+
+      console.info('----- selected Task Board TS -------');
+      console.log(task);
+      console.log('Wo soll es hin: ', newCategory);
+
+      // Füge die Aufgabe zur neuen Kategorie in der Datenbank hinzu
+      await this.taskService.addTask(newCategory, task);
+
       // Entferne die Aufgabe aus der vorherigen Kategorie in der Datenbank
-      if(task.id) {
+      if (task.id) {
+        console.log('Woher kam es: ', previousCategory);
         await this.taskService.deleteTask(previousCategory, task.id);
       }
-      console.log(task);
-      
-  
-      // Füge die Aufgabe zur neuen Kategorie in der Datenbank hinzu
-      await this.taskService.addTask(newCategory, task);
-  
+
       // Aktualisiere die lokalen Arrays
-      transferArrayItem(
-        event.previousContainer.data,
-        event.container.data,
-        event.previousIndex,
-        event.currentIndex,
-      );
+      // transferArrayItem(
+      //   event.previousContainer.data,
+      //   event.container.data,
+      //   event.previousIndex,
+      //   event.currentIndex
+      // );
 
-      console.log(
-        event.previousContainer.data,
-        event.container.data,
-        event.previousIndex,
-        event.currentIndex,
-      );
+      // console.log(
+      //   event.previousContainer.data,
+      //   event.container.data,
+      //   event.previousIndex,
+      //   event.currentIndex,
+      // );
     }
   }
 
