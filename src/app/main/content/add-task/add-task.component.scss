@import "./../../../../styles.scss";

section {
  box-shadow: 0px 4px 6px 0px rgba(0, 0, 0, 0.1) inset;
  padding: 0 70px;
  max-height: calc(100vh - 91px);
  min-height: auto;
  overflow: auto;
}

form {
  @include dFlex($jc: space-between);
  flex-direction: column;
  height: calc(100vh - 91px - 190px); //- 80px
}

.fill-in-area {
  @include dFlex($jc: space-between);
  width: 100%;
}

.head-section {
  @include dFlex($jc: space-between);
  padding-top: 80px;
  padding-bottom: 30px;

  h1 {
    @include font($fs: 61px, $fw: 700);
  }

  .close {
    display: none;
  }
}

/*linkes Div*/
.content {
  @include dFlex($ai: flex-start, $g: 30px);
  flex-direction: column;

  .title_field {
    @include dFlex($ai: flex-start, $g: 10px);
    flex-direction: column;
    width: 440px;

    .title {
      @include font($fs: 20px, $fw: 400);
      color: $dark_blue;
      height: 24px;

      span {
        color: $red;
      }
    }

    .input {
      border: 1px solid;
      border-color: $light_gray;
      border-radius: 10px;
      height: 48px;
      width: 100%;

      &::placeholder {
        @include font($fs: 20px, $fw: 400);
        color: $light_gray;
        padding-top: 12px;
        padding-left: 21px;
      }
    }
  }

  .description_field {
    @include dFlex($ai: flex-start, $g: 10px);
    flex-direction: column;
    width: 440px;

    .description {
      @include font($fs: 20px, $fw: 400);
      color: $dark_blue;
      height: 24px;

      > span {
        color: $red;
      }
    }

    .input {
      border: 1px solid;
      border-color: $light_gray;
      border-radius: 10px;
      height: 120px;
      width: 100%;

      &::placeholder {
        @include font($fs: 20px, $fw: 400);
        color: $light_gray;
        padding-top: 18px;
        padding-left: 16px;
      }
    }
  }

  .assigned_field {
    width: 440px;
    height: 300px;
    border-radius: 10px;

    .assigned_field_headline {
      @include dFlex($jc: space-between);
      @include font($fs: 20px, $fw: 400);
      background-color: $white;
      height: 48px;
      width: 100%;
      border: 1px solid;
      border-color: $light_gray;
      border-radius: 10px;
      padding-left: 16px;
      padding-right: 16px;
      cursor: pointer;

      .arrow_drop_down {
        display: block;
      }

      .arrow_drop_up {
        display: none;
      }
    }

    .contact_list {
      background-color: $white;
      display: none;
      position: relative;
      z-index: 3;

<<<<<<< HEAD
      .assigned_field_single_contact {
        @include dFlex($g: 20px);
=======
      .assigned_field_contact_list {
        @include dFlex($jc: flex-start, $ai: flex-start);
        flex-direction: column;
>>>>>>> e2be3a41
        width: 100%;
        height: calc(318px - 48px);
        border-radius: 10px;
        padding-top: 10px;
        overflow: auto;
  
  
        .assigned_field_single_contact {
          @include dFlex($g: 20px);
          width: 100%;
          padding-left: 16px;
          padding-right: 30px;
          cursor: pointer;
  
          p {
            @include dFlex($jc: flex-start);
            @include font($fs: 20px, $fw: 400);
            height: 56px;
            flex: 1;
          }
  
          &:hover {
            background-color: $hover_gray;
            border-radius: 10px;
          }
  
          .check_button_white {
            display: none;
          }
        }
  
        .selected {
          background-color: $dark_blue;
          border-radius: 10px;
          color: $white;
  
          .check_button_white {
              display: block;
            }
  
          &:hover {
            background-color: $dark_dark_blue;
            border-radius: 10px;
  
            .check_button {
              display: none;
            }
  
            .check_button_white {
              display: block;
            }
          }
        }
      }
<<<<<<< HEAD
      .selected {
        background-color: $blue; /* Verwende den gewünschten Farbwert für Blau */
        color: $white; /* Optional: Falls du die Schriftfarbe ändern möchtest */
      }
    }
=======
    }

>>>>>>> e2be3a41
  }
}

.profile_badge {
  @include dFlex();
  width: 42px;
  height: 42px;
  border: 1px solid;
  border-color: $white;
  border-radius: 50%;
  @include font($fs: 12px, $fw: 400);
  color: $white;
  min-width: 42px;
}

/*Trennlinie*/
.line {
  width: 2px;
  background-color: $light_gray;
  height: 50vh;
  min-height: 300px;
  max-height: 600px;
}

/*Rechtes Div*/
.right {
  @include dFlex($ai: flex-start, $g: 40px);
  flex-direction: column;
  width: 30.5vw;
  max-width: 587px;
  padding-right: 2px;
}

/*Datum*/
#dueDate {
  -webkit-appearance: none;
  -moz-appearance: none;
  appearance: none;
  padding-left: 16px;

  color: $light_gray;
  @include font($fs: 20px, $fw: 400);
  
  padding-right: 16px;
  cursor: pointer;
}

#dueDate::-moz-date-picker-arrow {
  display: none;
}

/* Allgemeine Div mit input und label*/
.choice {
  @include dFlex($ai: flex-start, $g: 10px);
  flex-direction: column;
  width: 100%;

  label {
    font-size: 20px;
    color: $dark_blue;
  }

  span {
    color: $red;
  }

  input {
    border: 1px solid;
    border-color: $light_gray;
    border-radius: 10px;
    height: 48px;
    width: 100%;

    &::placeholder {
      @include font($fs: 20px, $fw: 400);
      color: $light_gray;
      padding-top: 18px;
      padding-left: 16px;
    }
  }
}

/* Prio button*/
.btn-section {
  @include dFlex($jc: space-between);
  width: 100%;
}

.btn-prio {
  @include dFlex($jc: space-between);
  box-sizing: border-box;
  padding: 16px;
  font-size: 21px;
  border: none;
  border-radius: 12px;
  cursor: pointer;
  background: $white;
  box-shadow: 0px 0px 7px 1px rgba($black, 0.1);
}

.arrow-up,
.equal,
.arrow-down {
  width: 20px;
  height: 15px;
  margin-left: 16px;
}

.arrow-up {
  background: url("./../../../../assets/img/icons/arrow_up_red.svg");
  background-size: contain;
  background-repeat: no-repeat;
  background-position: center center;
}

.equal {
  background: url("./../../../../assets/img/icons/equal_orange.svg");
  background-size: contain;
  background-repeat: no-repeat;
  background-position: center center;
}

.arrow-down {
  background: url("./../../../../assets/img/icons/arrow_down_green.svg");
  background-size: contain;
  background-repeat: no-repeat;
  background-position: center center;
}

.selectedHigh {
  background: $special_red;
  color: $white;
  font-weight: 700;

  div {
    background: url("./../../../../assets/img/icons/arrow_up_white.svg");
    background-size: contain;
    background-repeat: no-repeat;
    background-position: center center;
    // margin-left: 10px;
  }
}

.selectedMedium {
  background: $darker_orange;
  color: $white;
  font-weight: 700;

  div {
    background: url("./../../../../assets/img/icons/equal_white.svg");
    background-size: contain;
    background-repeat: no-repeat;
    background-position: center center;
    // margin-left: 10px;
  }
}

.selectedLow {
  background: $light_green;
  color: $white;
  font-weight: 700;

  div {
    background: url("./../../../../assets/img/icons/arrow_down_white.svg");
    background-size: contain;
    background-repeat: no-repeat;
    background-position: center center;
    // margin-left: 10px;
  }
}

#taskType {
  @include font($fs: 20px, $fw: 400);
  height: 48px;
  width: 100%;
  border: 1px solid;
  border-color: $light_gray;
  border-radius: 10px;
  padding-right: 10px;
  background: $white;
}
/*Subtask*/
.input-container {
  display: flex;
  align-items: center;
  width: 100%;

<<<<<<< HEAD
  padding: 5px;
  border-radius: 5px;
}

.button-group {
  display: flex;
  gap: 5px;

  button {
    background: none;
    border: none;
    cursor: pointer;
  }
}

.subtask-list {
  margin-top: 10px;
  max-height: 150px;
  overflow-y: auto;
  width: 100%;

  li {
    display: flex;
    justify-content: space-between;
    align-items: center;
    text-decoration: dotted !important;

    span{
      color: black;
      display: inline-block;
    }
    

    padding: 5px;
    cursor: pointer;

    &:hover .actions {
      display: flex;
    }
    
    .actions {
      display: none;
      gap: 5px;

      button {
        background: none;
        border: none;
        cursor: pointer;
      }
    }

    .edit-input {
      width: 100%;
      border: none;
      outline: none;
      border-radius: 1px;
      border-bottom: 2px solid blue;
      background: $white;
      padding: 3px;
    }
  }
}

=======
ul {
  max-height: 100px;
  height: 100px;
  overflow: auto;
}

>>>>>>> e2be3a41
/* Submit und Clear oder Cancel Button*/
.submit-section {
  width: 100%;
  @include dFlex($jc: space-between);
  margin-bottom: 70px;

  > p span {
    color: $red;
  }
}<|MERGE_RESOLUTION|>--- conflicted
+++ resolved
@@ -133,14 +133,9 @@
       position: relative;
       z-index: 3;
 
-<<<<<<< HEAD
-      .assigned_field_single_contact {
-        @include dFlex($g: 20px);
-=======
       .assigned_field_contact_list {
         @include dFlex($jc: flex-start, $ai: flex-start);
         flex-direction: column;
->>>>>>> e2be3a41
         width: 100%;
         height: calc(318px - 48px);
         border-radius: 10px;
@@ -195,16 +190,40 @@
           }
         }
       }
-<<<<<<< HEAD
+    }
+
+    .assigned_field_contact_list {
+      @include dFlex($jc: flex-start, $ai: flex-start, $g: 10px);
+      flex-direction: column;
+      width: 100%;
+      height: calc(318px - 48px);
+      border-radius: 10px;
+      padding-top: 10px;
+      padding-top: 10px;
+      overflow: auto;
+
+      .assigned_field_single_contact {
+        @include dFlex($g: 20px);
+        width: 100%;
+        height: 56px;
+        padding-left: 16px;
+        padding-right: 30px;
+        cursor: pointer;
+
+        p {
+          flex: 1;
+        }
+
+        &:hover {
+          background-color: $hover_gray;
+          border-radius: 10px;
+        }
+      }
       .selected {
         background-color: $blue; /* Verwende den gewünschten Farbwert für Blau */
         color: $white; /* Optional: Falls du die Schriftfarbe ändern möchtest */
       }
     }
-=======
-    }
-
->>>>>>> e2be3a41
   }
 }
 
@@ -392,7 +411,6 @@
   align-items: center;
   width: 100%;
 
-<<<<<<< HEAD
   padding: 5px;
   border-radius: 5px;
 }
@@ -456,14 +474,12 @@
   }
 }
 
-=======
 ul {
   max-height: 100px;
   height: 100px;
   overflow: auto;
 }
 
->>>>>>> e2be3a41
 /* Submit und Clear oder Cancel Button*/
 .submit-section {
   width: 100%;
