import { Component, inject } from '@angular/core';
import { TaskServiceService } from '../../services/task-service.service';
import { ContactsService } from '../../services/contacts.service';
import { Firestore } from '@angular/fire/firestore';
import { CommonModule } from '@angular/common';
import { FormsModule } from '@angular/forms';

@Component({
  selector: 'app-add-task',
  standalone: true,
  imports: [CommonModule, FormsModule],
  templateUrl: './add-task.component.html',
  styleUrl: './add-task.component.scss',
})
export class AddTaskComponent {
  firestore: Firestore = inject(Firestore);
  taskService = inject(TaskServiceService);
  contactService = inject(ContactsService);

  toDo = [];
  prio = 'medium';
  selectList = false;
  selectedContact = false; //: any = null; // Diese Variable speichert den ausgewählten Kontakt

  constructor() {}

  setPriority(status: string) {
    this.prio = status;
  }

  /**
   * Variable to select / unselect Contactlist
   */
  isSelectList() {
    this.selectList = !this.selectList;
  }

  getIndexInFullList(contact: any): number {
    return this.contactService.contactList.findIndex(
      (c) => c.email === contact.email
    );
  }

<<<<<<< HEAD
  // Methode, um den Kontakt zu selektieren/deselektieren
  // selectContact(contact: any) {
  //   if (this.selectedContact === contact) {
  //     this.selectedContact = null; // Wenn der Kontakt erneut angeklickt wird, wird er deselektiert
  //   } else {
  //     this.selectedContact = contact;
  //   }
  // }

  selectContact() {
    this.selectedContact = !this.selectedContact;
    console.log(this.selectedContact);
=======
  /*Subtask content*/
  newSubtask: string = '';
  subtasks: { text: string; isEditing: boolean }[] = [
    { text: 'Taste Esc suchen', isEditing: false },
    { text: 'Schuhe zubinden', isEditing: false },
  ];
  isEditing: boolean = false;

  startEditing() {
    this.isEditing = true;
  }

  // stopEditing() {
  //   this.isEditing = false;
  // }

  cancelEditing() {
    this.isEditing = false;
    this.newSubtask = '';
  }

  addSubtask() {
    if (this.newSubtask.trim()) {
      this.subtasks.push({ text: this.newSubtask, isEditing: false });
    }
    this.cancelEditing();
  }

  deleteSubtask(index: number) {
    this.subtasks.splice(index, 1);
  }

  editSubtask(index: number) {
    this.subtasks[index].isEditing = true;
  }

  saveEdit(index: number) {
    if (!this.subtasks[index].text.trim()) {
      this.subtasks[index].text = this.subtasks[index].text;
    }
    this.subtasks[index].isEditing = false;
>>>>>>> 10839103
  }
}<|MERGE_RESOLUTION|>--- conflicted
+++ resolved
@@ -41,20 +41,6 @@
     );
   }
 
-<<<<<<< HEAD
-  // Methode, um den Kontakt zu selektieren/deselektieren
-  // selectContact(contact: any) {
-  //   if (this.selectedContact === contact) {
-  //     this.selectedContact = null; // Wenn der Kontakt erneut angeklickt wird, wird er deselektiert
-  //   } else {
-  //     this.selectedContact = contact;
-  //   }
-  // }
-
-  selectContact() {
-    this.selectedContact = !this.selectedContact;
-    console.log(this.selectedContact);
-=======
   /*Subtask content*/
   newSubtask: string = '';
   subtasks: { text: string; isEditing: boolean }[] = [
@@ -96,6 +82,5 @@
       this.subtasks[index].text = this.subtasks[index].text;
     }
     this.subtasks[index].isEditing = false;
->>>>>>> 10839103
   }
 }