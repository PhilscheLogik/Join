<section>
  <div class="head-section">
    <h1>Add Task</h1>
    <img class="close" src="assets/img/icons/close.svg" alt="Closing Image" />
  </div>

  <form>
    <div class="fill-in-area">
      <div class="content">
        <div class="title_field">
          <label class="title" name="title">Title<span>*</span></label>
          <input class="input" type="text" name="input" placeholder="Enter a title" required />
        </div>

        <div class="description_field">
          <label class="description" name="description">Description</label>
          <textarea class="input" type="text" name="input" placeholder="Enter a Description"></textarea>
        </div>

        <div class="assigned_field">
          <div class="assigned_field_headline" (click)="isSelectList()">
            <p>Select contacts to assign</p>
            <img class="arrow_drop_down" src="assets/img/icons/arrow_drop_down_icon.svg" [ngStyle]="{ display: selectList ? 'block' : 'none' }"/>
            <img class="arrow_drop_up" src="assets/img/icons/arrow_drop_up_icon.svg" [ngStyle]="{ display: selectList ? 'none' : 'block' }"/>
          </div>
          <div class="contact_list" [ngStyle]="{ display: selectList ? 'block' : 'none' }">
            <div class="assigned_field_contact_list">
              @for (group of contactService.getGroupedContacts() | keyvalue; track $index) {
              @for (contact of group.value; track $index) {
              <div class="assigned_field_single_contact" [class.selected]="isSelected(contact)"
                (click)="toggleContactSelection(contact)">
                <div class="profile_badge" [ngStyle]="{
                                    'background-color': contactService.getBadgeColor(
                                      getIndexInFullList(contact)
                                    )
                                  }">
                  {{ contact.initials }}
                </div>
                <p>{{ contact.name }}</p>
                <img class="check_button" src="assets/img/icons/check_button_icon.svg">
                <img class="check_button_white" src="assets/img/icons/check_button_icon_white.svg">
              </div>
              } }
            </div>
          </div>
          <div class="contact_badge_line">
            @for (contact of selectedContacts; track $index) {
            <div class="profile_badge" [ngStyle]="{
                'background-color': contactService.getBadgeColor(
                  getIndexInFullList(contact)
                )
              }">
              {{ contact.initials }}
            </div>
            }
          </div>
        </div>
      </div>

      <div class="line"></div>

      <div class="right">
        <div class="choice date-input">
          <label for="dueDate">Due date<span>*</span></label>
          <input type="date" id="dueDate" name="dueDate" />
        </div>

        <div class="choice">
          <label>Prio</label>
          <div class="btn-section">
            <button class="btn-prio" type="button" (click)="setPriority('high')" [class.selectedHigh]="prio === 'high'">
              Urgent
              <div class="arrow-up"></div>
            </button>

            <button class="btn-prio" type="button" (click)="setPriority('medium')"
              [class.selectedMedium]="prio === 'medium'">
              Medium
              <div class="equal"></div>
            </button>
            <button class="btn-prio" type="button" (click)="setPriority('low')" [class.selectedLow]="prio === 'low'">
              Low
              <div class="arrow-down"></div>
            </button>
          </div>
        </div>

        <div class="choice">
          <label for="taskType">Category<span>*</span></label>
          <select id="taskType" name="taskType">
            <option value="userStory">User Story</option>
            <option value="technicalTask">Technical Task</option>
          </select>
        </div>

        <div class="choice">
          <label for="subtasks">Subtasks</label>
          <div class="input-container">
            <input type="text" id="subtasks" name="subtasks" [(ngModel)]="newSubtask"
              [ngModelOptions]="{ standalone: true }" [placeholder]="isEditing ? '' : 'Add new subtask'"
              (focus)="startEditing()" />

            <div class="button-group">
              @if(!isEditing){
<<<<<<< HEAD
              <button class="btn-subtask" (click)="startEditing()">
                <img
                  class="close_subtask"
                  src="assets/img/icons/add_plus_dark_icon.svg"
                  alt="Ok hook Image"
                />
              </button>
              } 

              @if(isEditing){
=======
              <button class="btn-subtask" (click)="startEditing()">+</button>
              } @if(isEditing){
>>>>>>> c78d9935
              <button class="btn-subtask" (click)="cancelEditing()">
                <img class="close_subtask" src="assets/img/icons/close.svg" alt="Closing Image" />
              </button>
<<<<<<< HEAD
              <span>|</span>
              <button class="btn-subtask" (click)="addSubtask()">
                <img
                  class="close_subtask"
                  src="assets/img/icons/check_dark_icon.svg"
                  alt="Ok hook Image"
                />
              </button>
=======
              |
              <button class="btn-subtask" (click)="addSubtask()">Yes</button>
>>>>>>> c78d9935
              }
            </div>
          </div>
          <ul class="subtask-list">
            @for(task of subtasks; track $index){
            <li (dblclick)="editSubtask($index)">
              <div class="li-container">
                @if(task.isEditing){
                <input [(ngModel)]="task.text" [ngModelOptions]="{ standalone: true }" class="edit-input" />
                <div class="actions">
                  <button class="btn-subtask" (click)="deleteSubtask($index)">
<<<<<<< HEAD
                    <img
                      class="close_subtask"
                      src="assets/img/icons/trash_icon.svg"
                      alt="delete Image"
                    />
                  </button>
                  <span>|</span>
                  <button class="btn-subtask" (click)="saveEdit($index)">
                    <img
                      class="close_subtask"
                      src="./../../../../assets/img/icons/check_dark_icon.svg"
                      alt="Ok hook Image"
                    />
                  </button>
=======
                    <img class="close_subtask" src="./../../../../assets/img/icons/trash_icon.svg"
                      alt="delete Image" /></button>
                  |
                  <button class="btn-subtask" (click)="saveEdit($index)">Ok</button>
>>>>>>> c78d9935
                </div>
                } @else {
                <span>{{ task.text }}</span>

                <div class="actions">
<<<<<<< HEAD
                  <button class="btn-subtask" (click)="editSubtask($index)">
                    <img
                      class="close_subtask"
                      src="assets/img/icons/edit_dark_icon.svg"
                      alt="check Image"
                    />
                  </button>
                  <span>|</span>
                  <button class="btn-subtask" (click)="deleteSubtask($index)">
                    <img
                      class="close_subtask"
                      src="./../../../../assets/img/icons/trash_icon.svg"
                      alt="delete Image"
                    />
=======
                  <button class="btn-subtask" (click)="editSubtask($index)"><img class="close_subtask"
                      src="./../../../../assets/img/icons/check_dark.svg" alt="check Image"></button>
                  |
                  <button class="btn-subtask" (click)="deleteSubtask($index)">
                    <img class="close_subtask" src="./../../../../assets/img/icons/trash_icon.svg" alt="delete Image">
>>>>>>> c78d9935
                  </button>
                </div>
                }
              </div>
            </li>
            }
          </ul>
        </div>
      </div>
    </div>

    <div class="submit-section">
      <p>
        <span>*</span>
        This field is required
      </p>

      <div>
        <!-- <button (click)="test()">TEST</button>
        <button (click)="test()">TEST</button> -->
      </div>
    </div>
  </form>
</section><|MERGE_RESOLUTION|>--- conflicted
+++ resolved
@@ -102,7 +102,6 @@
 
             <div class="button-group">
               @if(!isEditing){
-<<<<<<< HEAD
               <button class="btn-subtask" (click)="startEditing()">
                 <img
                   class="close_subtask"
@@ -113,14 +112,9 @@
               } 
 
               @if(isEditing){
-=======
-              <button class="btn-subtask" (click)="startEditing()">+</button>
-              } @if(isEditing){
->>>>>>> c78d9935
               <button class="btn-subtask" (click)="cancelEditing()">
                 <img class="close_subtask" src="assets/img/icons/close.svg" alt="Closing Image" />
               </button>
-<<<<<<< HEAD
               <span>|</span>
               <button class="btn-subtask" (click)="addSubtask()">
                 <img
@@ -129,10 +123,6 @@
                   alt="Ok hook Image"
                 />
               </button>
-=======
-              |
-              <button class="btn-subtask" (click)="addSubtask()">Yes</button>
->>>>>>> c78d9935
               }
             </div>
           </div>
@@ -144,7 +134,6 @@
                 <input [(ngModel)]="task.text" [ngModelOptions]="{ standalone: true }" class="edit-input" />
                 <div class="actions">
                   <button class="btn-subtask" (click)="deleteSubtask($index)">
-<<<<<<< HEAD
                     <img
                       class="close_subtask"
                       src="assets/img/icons/trash_icon.svg"
@@ -159,18 +148,11 @@
                       alt="Ok hook Image"
                     />
                   </button>
-=======
-                    <img class="close_subtask" src="./../../../../assets/img/icons/trash_icon.svg"
-                      alt="delete Image" /></button>
-                  |
-                  <button class="btn-subtask" (click)="saveEdit($index)">Ok</button>
->>>>>>> c78d9935
                 </div>
                 } @else {
                 <span>{{ task.text }}</span>
 
                 <div class="actions">
-<<<<<<< HEAD
                   <button class="btn-subtask" (click)="editSubtask($index)">
                     <img
                       class="close_subtask"
@@ -185,13 +167,6 @@
                       src="./../../../../assets/img/icons/trash_icon.svg"
                       alt="delete Image"
                     />
-=======
-                  <button class="btn-subtask" (click)="editSubtask($index)"><img class="close_subtask"
-                      src="./../../../../assets/img/icons/check_dark.svg" alt="check Image"></button>
-                  |
-                  <button class="btn-subtask" (click)="deleteSubtask($index)">
-                    <img class="close_subtask" src="./../../../../assets/img/icons/trash_icon.svg" alt="delete Image">
->>>>>>> c78d9935
                   </button>
                 </div>
                 }
