--- conflicted
+++ resolved
@@ -31,13 +31,10 @@
 
   openOverlay(selectedContact: Contact) {
     this.overlayState.next(true);
-<<<<<<< HEAD
 
     // console.info('service ts davor');
     // console.log(this.selectedContact);   
    
-=======
->>>>>>> 3a562db9
   }
 
   unsubContacts;
