--- conflicted
+++ resolved
@@ -12,16 +12,11 @@
 /* color for fonts & bg color buttons */
 $black: rgba(0, 0, 0, 1);
 $white: rgba(255, 255, 255, 1);
-<<<<<<< HEAD
 $gray: rgba(168, 168, 168, 1);
-$dark_blue: rgba(42, 54, 71, 1);
-$light_blue: rgba(41, 171, 226, 1);
 $dark_dark_blue: rgba(9, 25, 49, 1);
-=======
 $dark_blue: rgba(42, 54, 71, 1);
 $light_blue: rgba(41, 171, 226, 1);
 $blue: rgba(0, 124, 238, 1);
->>>>>>> 519a7bb6
 
 /* bg section */
 $cream_white: #f6f7f8;